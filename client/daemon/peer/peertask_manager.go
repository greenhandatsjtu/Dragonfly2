--- conflicted
+++ resolved
@@ -122,71 +122,28 @@
 	TaskManagerOption
 	conductorLock    sync.Locker
 	runningPeerTasks sync.Map
-<<<<<<< HEAD
+	trafficShaper    TrafficShaper
 }
 
 type TaskManagerOption struct {
 	TaskOption
-	SchedulerClient  schedulerclient.Client
-	PerPeerRateLimit rate.Limit
+	SchedulerClient   schedulerclient.Client
+	PerPeerRateLimit  rate.Limit
+	TotalRateLimit    rate.Limit
+	TrafficShaperType string
 	// Multiplex indicates to reuse the data of completed peer tasks
 	Multiplex bool
 	// Prefetch indicates to prefetch the whole files of ranged requests
 	Prefetch          bool
 	GetPiecesMaxRetry int
 }
-=======
-
-	trafficShaper    TrafficShaper
-	perPeerRateLimit rate.Limit
-
-	// enableMultiplex indicates to reuse the data of completed peer tasks
-	enableMultiplex bool
-	// enablePrefetch indicates to prefetch the whole files of ranged requests
-	enablePrefetch bool
-	// watchdogTimeout > 0 indicates to start watch dog for every single peer task
-	watchdogTimeout time.Duration
-
-	calculateDigest bool
-
-	getPiecesMaxRetry int
-}
-
-func NewPeerTaskManager(
-	host *schedulerv1.PeerHost,
-	pieceManager PieceManager,
-	storageManager storage.Manager,
-	schedulerClient schedulerclient.Client,
-	schedulerOption config.SchedulerOption,
-	trafficShaperType string,
-	totalRateLimit rate.Limit,
-	perPeerRateLimit rate.Limit,
-	multiplex bool,
-	prefetch bool,
-	calculateDigest bool,
-	getPiecesMaxRetry int,
-	watchdog time.Duration) (TaskManager, error) {
->>>>>>> a16c3db3
 
 func NewPeerTaskManager(opt *TaskManagerOption) (TaskManager, error) {
 	ptm := &peerTaskManager{
 		TaskManagerOption: *opt,
 		runningPeerTasks:  sync.Map{},
 		conductorLock:     &sync.Mutex{},
-<<<<<<< HEAD
-=======
-		pieceManager:      pieceManager,
-		storageManager:    storageManager,
-		schedulerClient:   schedulerClient,
-		schedulerOption:   schedulerOption,
-		trafficShaper:     NewTrafficShaper(totalRateLimit, trafficShaperType, util.ComputePieceSize),
-		perPeerRateLimit:  perPeerRateLimit,
-		enableMultiplex:   multiplex,
-		enablePrefetch:    prefetch,
-		watchdogTimeout:   watchdog,
-		calculateDigest:   calculateDigest,
-		getPiecesMaxRetry: getPiecesMaxRetry,
->>>>>>> a16c3db3
+		trafficShaper:     NewTrafficShaper(opt.TotalRateLimit, opt.TrafficShaperType, util.ComputePieceSize),
 	}
 	ptm.trafficShaper.Start()
 	return ptm, nil
@@ -263,13 +220,8 @@
 	return ptc, true, nil
 }
 
-<<<<<<< HEAD
-func (ptm *peerTaskManager) enabledPrefetch(rg *util.Range) bool {
+func (ptm *peerTaskManager) enabledPrefetch(rg *clientutl.Range) bool {
 	return ptm.Prefetch && rg != nil
-=======
-func (ptm *peerTaskManager) enabledPrefetch(rg *clientutl.Range) bool {
-	return ptm.enablePrefetch && rg != nil
->>>>>>> a16c3db3
 }
 
 func (ptm *peerTaskManager) prefetchParentTask(request *schedulerv1.PeerTaskRequest, desiredLocation string) *peerTaskConductor {
