--- conflicted
+++ resolved
@@ -39,6 +39,7 @@
 	logger "d7y.io/dragonfly/v2/internal/dflog"
 	"d7y.io/dragonfly/v2/pkg/idgen"
 	"d7y.io/dragonfly/v2/pkg/rpc/base"
+	dfclient "d7y.io/dragonfly/v2/pkg/rpc/dfdaemon/client"
 	"d7y.io/dragonfly/v2/pkg/rpc/scheduler"
 	schedulerclient "d7y.io/dragonfly/v2/pkg/rpc/scheduler/client"
 	"d7y.io/dragonfly/v2/pkg/util/digestutils"
@@ -282,12 +283,8 @@
 		pieceParallelCount:  atomic.NewInt32(0),
 		totalPiece:          -1,
 		schedulerOption:     ptm.schedulerOption,
-<<<<<<< HEAD
-		schedulerClient:     ptm.schedulerClient,
+		schedulerClient:     schedulerClient,
 		peerTaskClient:      ptm.peerTaskClient,
-=======
-		schedulerClient:     schedulerClient,
->>>>>>> ac7e8dd7
 		limiter:             rate.NewLimiter(limit, int(limit)),
 		completedLength:     atomic.NewInt64(0),
 		usedTraffic:         atomic.NewUint64(0),
@@ -296,6 +293,7 @@
 	ptc.pieceTaskPoller = &pieceTaskPoller{
 		getPiecesMaxRetry: ptm.getPiecesMaxRetry,
 		peerTaskConductor: ptc,
+		peerTaskClient:    ptm.peerTaskClient,
 	}
 	return ptc, nil
 }
@@ -1000,198 +998,7 @@
 	return pt.completedLength.Load() == pt.contentLength.Load()
 }
 
-<<<<<<< HEAD
-func (pt *peerTaskConductor) preparePieceTasks(request *base.PieceTaskRequest) (p *base.PiecePacket, err error) {
-	defer pt.recoverFromPanic()
-	var retryCount int
-prepare:
-	retryCount++
-	peerPacket := pt.peerPacket.Load().(*scheduler.PeerPacket)
-	pt.pieceParallelCount.Store(peerPacket.ParallelCount)
-	request.DstPid = peerPacket.MainPeer.PeerId
-	p, err = pt.preparePieceTasksByPeer(peerPacket, peerPacket.MainPeer, request)
-	if err == nil {
-		return
-	}
-	if err == errPeerPacketChanged {
-		if pt.getPiecesMaxRetry > 0 && retryCount > pt.getPiecesMaxRetry {
-			err = fmt.Errorf("get pieces max retry count reached")
-			return
-		}
-		goto prepare
-	}
-	for _, peer := range peerPacket.StealPeers {
-		request.DstPid = peer.PeerId
-		p, err = pt.preparePieceTasksByPeer(peerPacket, peer, request)
-		if err == nil {
-			return
-		}
-		if err == errPeerPacketChanged {
-			if pt.getPiecesMaxRetry > 0 && retryCount > pt.getPiecesMaxRetry {
-				err = fmt.Errorf("get pieces max retry count reached")
-				return
-			}
-			goto prepare
-		}
-	}
-	return
-}
-
-func (pt *peerTaskConductor) preparePieceTasksByPeer(curPeerPacket *scheduler.PeerPacket, peer *scheduler.PeerPacket_DestPeer, request *base.PieceTaskRequest) (*base.PiecePacket, error) {
-	if peer == nil {
-		return nil, fmt.Errorf("empty peer")
-	}
-	var span trace.Span
-	_, span = tracer.Start(pt.ctx, config.SpanGetPieceTasks)
-	span.SetAttributes(config.AttributeTargetPeerID.String(peer.PeerId))
-	span.SetAttributes(config.AttributeGetPieceStartNum.Int(int(request.StartNum)))
-	span.SetAttributes(config.AttributeGetPieceLimit.Int(int(request.Limit)))
-	defer span.End()
-
-	// when cdn returns base.Code_CDNTaskNotFound, report it to scheduler and wait cdn download it.
-retry:
-	pt.Debugf("try get piece task from peer %s, piece num: %d, limit: %d\"", peer.PeerId, request.StartNum, request.Limit)
-	p, err := pt.getPieceTasks(span, curPeerPacket, peer, request)
-	if err == nil {
-		pt.Infof("got piece task from peer %s ok, pieces length: %d", peer.PeerId, len(p.PieceInfos))
-		span.SetAttributes(config.AttributeGetPieceCount.Int(len(p.PieceInfos)))
-		return p, nil
-	}
-	span.RecordError(err)
-	if err == errPeerPacketChanged {
-		return nil, err
-	}
-	pt.Debugf("get piece task error: %#v", err)
-
-	// grpc error
-	if se, ok := err.(interface{ GRPCStatus() *status.Status }); ok {
-		pt.Debugf("get piece task with grpc error, code: %d", se.GRPCStatus().Code())
-		// context canceled, just exit
-		if se.GRPCStatus().Code() == codes.Canceled {
-			span.AddEvent("context canceled")
-			pt.Warnf("get piece task from peer %s canceled: %s", peer.PeerId, err)
-			return nil, err
-		}
-	}
-	code := base.Code_ClientPieceRequestFail
-	// not grpc error
-	if de, ok := err.(*dferrors.DfError); ok && uint32(de.Code) > uint32(codes.Unauthenticated) {
-		pt.Debugf("get piece task from peer %s with df error, code: %d", peer.PeerId, de.Code)
-		code = de.Code
-	}
-	pt.Errorf("get piece task from peer %s error: %s, code: %d", peer.PeerId, err, code)
-	sendError := pt.peerPacketStream.Send(&scheduler.PieceResult{
-		TaskId:        pt.taskID,
-		SrcPid:        pt.peerID,
-		DstPid:        peer.PeerId,
-		PieceInfo:     &base.PieceInfo{},
-		Success:       false,
-		Code:          code,
-		HostLoad:      nil,
-		FinishedCount: -1,
-	})
-	if sendError != nil {
-		span.RecordError(sendError)
-		pt.Errorf("send piece result error: %s, code to send: %d", sendError, code)
-	}
-
-	if code == base.Code_CDNTaskNotFound && curPeerPacket == pt.peerPacket.Load().(*scheduler.PeerPacket) {
-		span.AddEvent("retry for CdnTaskNotFound")
-		goto retry
-	}
-	return nil, err
-}
-
-func (pt *peerTaskConductor) getPieceTasks(span trace.Span, curPeerPacket *scheduler.PeerPacket, peer *scheduler.PeerPacket_DestPeer, request *base.PieceTaskRequest) (*base.PiecePacket, error) {
-	var (
-		peerPacketChanged bool
-		count             int
-	)
-	p, _, err := retry.Run(pt.ctx, func() (interface{}, bool, error) {
-		piecePacket, getError := pt.peerTaskClient.GetPieceTasks(pt.ctx, peer, request)
-		// when GetPieceTasks returns err, exit retry
-		if getError != nil {
-			pt.Errorf("get piece tasks with error: %s", getError)
-			span.RecordError(getError)
-
-			// fast way 1 to exit retry
-			if de, ok := getError.(*dferrors.DfError); ok {
-				pt.Debugf("get piece task with grpc error, code: %d", de.Code)
-				// bad request, like invalid piece num, just exit
-				if de.Code == base.Code_BadRequest {
-					span.AddEvent("bad request")
-					pt.Warnf("get piece task from peer %s canceled: %s", peer.PeerId, getError)
-					return nil, true, getError
-				}
-			}
-
-			// fast way 2 to exit retry
-			lastPeerPacket := pt.peerPacket.Load().(*scheduler.PeerPacket)
-			if curPeerPacket.MainPeer.PeerId != lastPeerPacket.MainPeer.PeerId {
-				pt.Warnf("get piece tasks with error: %s, but peer packet changed, switch to new peer packet, current destPeer %s, new destPeer %s", getError,
-					curPeerPacket.MainPeer.PeerId, lastPeerPacket.MainPeer.PeerId)
-				peerPacketChanged = true
-				return nil, true, nil
-			}
-			return nil, true, getError
-		}
-		// got any pieces
-		if len(piecePacket.PieceInfos) > 0 {
-			return piecePacket, false, nil
-		}
-		// need update metadata
-		if piecePacket.ContentLength > pt.contentLength.Load() || piecePacket.TotalPiece > pt.totalPiece {
-			return piecePacket, false, nil
-		}
-		// invalid request num
-		if piecePacket.TotalPiece > -1 && uint32(piecePacket.TotalPiece) <= request.StartNum {
-			pt.Warnf("invalid start num: %d, total piece: %d", request.StartNum, piecePacket.TotalPiece)
-			return piecePacket, false, nil
-		}
-
-		// by santong: when peer return empty, retry later
-		sendError := pt.peerPacketStream.Send(&scheduler.PieceResult{
-			TaskId:        pt.taskID,
-			SrcPid:        pt.peerID,
-			DstPid:        peer.PeerId,
-			PieceInfo:     &base.PieceInfo{},
-			Success:       false,
-			Code:          base.Code_ClientWaitPieceReady,
-			HostLoad:      nil,
-			FinishedCount: pt.readyPieces.Settled(),
-		})
-		if sendError != nil {
-			span.RecordError(sendError)
-			pt.Errorf("send piece result with base.Code_ClientWaitPieceReady error: %s", sendError)
-		}
-		// fast way to exit retry
-		lastPeerPacket := pt.peerPacket.Load().(*scheduler.PeerPacket)
-		if curPeerPacket.MainPeer.PeerId != lastPeerPacket.MainPeer.PeerId {
-			pt.Warnf("get empty pieces and peer packet changed, switch to new peer packet, current destPeer %s, new destPeer %s",
-				curPeerPacket.MainPeer.PeerId, lastPeerPacket.MainPeer.PeerId)
-			peerPacketChanged = true
-			return nil, true, nil
-		}
-		count++
-		span.AddEvent("retry due to empty pieces",
-			trace.WithAttributes(config.AttributeGetPieceRetry.Int(count)))
-		pt.Infof("peer %s returns success but with empty pieces, retry later", peer.PeerId)
-		return nil, false, dferrors.ErrEmptyValue
-	}, 0.05, 0.2, 40, nil)
-	if peerPacketChanged {
-		return nil, errPeerPacketChanged
-	}
-
-	if err == nil {
-		return p.(*base.PiecePacket), nil
-	}
-	return nil, err
-}
-
-func (pt *peerTaskConductor) getNextPieceNum(cur int32) int32 {
-=======
 func (pt *peerTaskConductor) getNextPieceNum(cur int32) (int32, bool) {
->>>>>>> ac7e8dd7
 	if pt.isCompleted() {
 		return -1, false
 	}
