/*
 *     Copyright 2022 The Dragonfly Authors
 *
 * Licensed under the Apache License, Version 2.0 (the "License");
 * you may not use this file except in compliance with the License.
 * You may obtain a copy of the License at
 *
 *      http://www.apache.org/licenses/LICENSE-2.0
 *
 * Unless required by applicable law or agreed to in writing, software
 * distributed under the License is distributed on an "AS IS" BASIS,
 * WITHOUT WARRANTIES OR CONDITIONS OF ANY KIND, either express or implied.
 * See the License for the specific language governing permissions and
 * limitations under the License.
 */

package peer

import (
	"bytes"
	"context"
	"errors"
	"fmt"
	"io"
	"runtime/debug"
	"sync"
	"time"

	semconv "go.opentelemetry.io/otel/semconv/v1.7.0"
	"go.opentelemetry.io/otel/trace"
	"go.uber.org/atomic"
	"golang.org/x/time/rate"
	"google.golang.org/grpc/codes"
	"google.golang.org/grpc/credentials"
	"google.golang.org/grpc/status"

	commonv1 "d7y.io/api/pkg/apis/common/v1"
	errordetailsv1 "d7y.io/api/pkg/apis/errordetails/v1"
	schedulerv1 "d7y.io/api/pkg/apis/scheduler/v1"

	"d7y.io/dragonfly/v2/client/config"
	"d7y.io/dragonfly/v2/client/daemon/metrics"
	"d7y.io/dragonfly/v2/client/daemon/storage"
	"d7y.io/dragonfly/v2/client/util"
	"d7y.io/dragonfly/v2/internal/dferrors"
	logger "d7y.io/dragonfly/v2/internal/dflog"
	"d7y.io/dragonfly/v2/pkg/digest"
	"d7y.io/dragonfly/v2/pkg/idgen"
	"d7y.io/dragonfly/v2/pkg/rpc/common"
	schedulerclient "d7y.io/dragonfly/v2/pkg/rpc/scheduler/client"
	"d7y.io/dragonfly/v2/pkg/source"
)

const (
	// TODO implement peer task health check
	// reasonContextCanceled       = "context canceled"
	// reasonReScheduleTimeout     = "wait more available peers from scheduler timeout"
	reasonScheduleTimeout       = "wait first peer packet from scheduler timeout"
	reasonPeerGoneFromScheduler = "scheduler says client should disconnect"
	reasonBackSourceDisabled    = "download from source disabled"

	failedReasonNotSet = "unknown"
)

var errPeerPacketChanged = errors.New("peer packet changed")

var _ Task = (*peerTaskConductor)(nil)

// peerTaskConductor will fetch all pieces from other peers and send pieces info to broker
type peerTaskConductor struct {
	TaskOption
	*logger.SugaredLoggerOnWith

	// ctx is with span info for tracing
	// we use successCh and failCh mark task success or fail
	ctx context.Context
	// piece download uses this context
	pieceDownloadCtx context.Context
	// when back source, cancel all piece download action
	pieceDownloadCancel context.CancelFunc

	// request is the original PeerTaskRequest
	request *schedulerv1.PeerTaskRequest

	// needBackSource indicates downloading resource from instead of other peers
	needBackSource *atomic.Bool
	seed           bool

	peerTaskManager *peerTaskManager

	storage storage.TaskStorageDriver

	schedulerClient schedulerclient.Client

	// peer task meta info
	peerID          string
	taskID          string
	totalPiece      *atomic.Int32
	digest          *atomic.String
	contentLength   *atomic.Int64
	completedLength *atomic.Int64
	usedTraffic     *atomic.Uint64
	header          atomic.Value

	broker *pieceBroker

	sizeScope   commonv1.SizeScope
	singlePiece *schedulerv1.SinglePiece
	tinyData    *TinyData

	// peerPacketStream stands schedulerclient.PeerPacketStream from scheduler
	peerPacketStream schedulerv1.Scheduler_ReportPieceResultClient
	// peerPacket is the latest available peers from peerPacketCh
	// Deprecated: remove in future release
	peerPacket      atomic.Value // *schedulerv1.PeerPacket
	legacyPeerCount *atomic.Int64
	// peerPacketReady will receive a ready signal for peerPacket ready
	peerPacketReady chan bool
	// pieceTaskPoller pulls piece task from other peers
	// Deprecated: pieceTaskPoller is deprecated, use pieceTaskSyncManager
	pieceTaskPoller *pieceTaskPoller
	// pieceTaskSyncManager syncs piece task from other peers
	pieceTaskSyncManager *pieceTaskSyncManager

	// same actions must be done only once, like close done channel and so on
	statusOnce sync.Once
	// done channel will be closed when peer task success
	successCh chan struct{}
	// fail channel will be closed after peer task fail
	failCh chan struct{}

	// span stands open telemetry trace span
	span trace.Span

	// failedPieceCh will hold all pieces which download failed,
	// those pieces will be retried later
	failedPieceCh chan int32
	// failedReason will be set when peer task failed
	failedReason string
	// failedReason will be set when peer task failed
	failedCode commonv1.Code

	// readyPieces stands all downloaded pieces
	readyPieces *Bitmap
	// lock used by piece result manage, when update readyPieces, lock first
	readyPiecesLock sync.RWMutex
	// runningPieces stands all downloading pieces
	runningPieces *Bitmap
	// lock used by piece download worker
	runningPiecesLock sync.Mutex
	// requestedPieces stands all pieces requested from peers
	requestedPieces *Bitmap
	// lock used by piece download worker
	requestedPiecesLock sync.RWMutex
	// lock used by send piece result
	sendPieceResultLock sync.Mutex
	// trafficShaper used to automatically allocate bandwidth for every peer task
	trafficShaper TrafficShaper
	// limiter will be used when enable per peer task rate limit
	limiter *rate.Limiter

	startTime time.Time

	// subtask only
	parent *peerTaskConductor
	rg     *util.Range

	sourceErrorStatus *status.Status
}

type TaskOption struct {
	// PeerHost info about current PeerHost
	PeerHost *schedulerv1.PeerHost
	// PieceManager will be used for downloading piece
	PieceManager   PieceManager
	StorageManager storage.Manager
	// schedule options
	SchedulerOption config.SchedulerOption
	CalculateDigest bool
	GRPCCredentials credentials.TransportCredentials
	GRPCDialTimeout time.Duration
	// WatchdogTimeout > 0 indicates to start watch dog for every single peer task
	WatchdogTimeout time.Duration
}

func (ptm *peerTaskManager) newPeerTaskConductor(
	ctx context.Context,
	request *schedulerv1.PeerTaskRequest,
	trafficShaper TrafficShaper,
	limit rate.Limit,
	parent *peerTaskConductor,
	rg *util.Range,
	seed bool) *peerTaskConductor {
	// use a new context with span info
	ctx = trace.ContextWithSpan(context.Background(), trace.SpanFromContext(ctx))
	ctx, span := tracer.Start(ctx, config.SpanPeerTask, trace.WithSpanKind(trace.SpanKindClient))
	span.SetAttributes(config.AttributePeerHost.String(ptm.PeerHost.Id))
	span.SetAttributes(semconv.NetHostIPKey.String(ptm.PeerHost.Ip))
	span.SetAttributes(config.AttributePeerID.String(request.PeerId))
	span.SetAttributes(semconv.HTTPURLKey.String(request.Url))

	taskID := idgen.TaskID(request.Url, request.UrlMeta)
	request.TaskId = taskID

	var (
		log     *logger.SugaredLoggerOnWith
		traceID = span.SpanContext().TraceID()
	)

	if traceID.IsValid() {
		log = logger.With(
			"peer", request.PeerId,
			"task", taskID,
			"component", "PeerTask",
			"trace", traceID.String())
	} else {
		log = logger.With(
			"peer", request.PeerId,
			"task", taskID,
			"component", "PeerTask")
	}

	span.SetAttributes(config.AttributeTaskID.String(taskID))

	ptc := &peerTaskConductor{
		TaskOption:          ptm.TaskOption,
		peerTaskManager:     ptm,
		request:             request,
		startTime:           time.Now(),
		ctx:                 ctx,
		broker:              newPieceBroker(),
		peerPacketReady:     make(chan bool, 1),
		peerID:              request.PeerId,
		taskID:              taskID,
		successCh:           make(chan struct{}),
		failCh:              make(chan struct{}),
		legacyPeerCount:     atomic.NewInt64(0),
		span:                span,
		readyPieces:         NewBitmap(),
		runningPieces:       NewBitmap(),
		requestedPieces:     NewBitmap(),
		failedPieceCh:       make(chan int32, config.DefaultPieceChanSize),
		failedReason:        failedReasonNotSet,
		failedCode:          commonv1.Code_UnknownError,
		contentLength:       atomic.NewInt64(-1),
		totalPiece:          atomic.NewInt32(-1),
		digest:              atomic.NewString(""),
<<<<<<< HEAD
=======
		schedulerOption:     ptm.schedulerOption,
		trafficShaper:       trafficShaper,
>>>>>>> a16c3db3
		limiter:             rate.NewLimiter(limit, int(limit)),
		completedLength:     atomic.NewInt64(0),
		usedTraffic:         atomic.NewUint64(0),
		SugaredLoggerOnWith: log,
		seed:                seed,
		parent:              parent,
		rg:                  rg,
	}

	ptc.pieceTaskPoller = &pieceTaskPoller{
		getPiecesMaxRetry: ptm.GetPiecesMaxRetry,
		peerTaskConductor: ptc,
	}

	ptc.pieceDownloadCtx, ptc.pieceDownloadCancel = context.WithCancel(ptc.ctx)

	return ptc
}

// register to scheduler, if error and disable auto back source, return error, otherwise return nil
func (pt *peerTaskConductor) register() error {
	pt.Debugf("request overview, pid: %s, url: %s, filter: %s, tag: %s, range: %s, digest: %s, header: %#v",
		pt.request.PeerId, pt.request.Url, pt.request.UrlMeta.Filter, pt.request.UrlMeta.Tag, pt.request.UrlMeta.Range, pt.request.UrlMeta.Digest, pt.request.UrlMeta.Header)
	// trace register
	regCtx, cancel := context.WithTimeout(pt.ctx, pt.SchedulerOption.ScheduleTimeout.Duration)
	defer cancel()
	regCtx, regSpan := tracer.Start(regCtx, config.SpanRegisterTask)

	var (
		needBackSource bool
		sizeScope      commonv1.SizeScope
		singlePiece    *schedulerv1.SinglePiece
		tinyData       *TinyData
	)

	pt.Infof("step 1: peer %s start to register", pt.request.PeerId)
	pt.schedulerClient = pt.peerTaskManager.SchedulerClient

	result, err := pt.schedulerClient.RegisterPeerTask(regCtx, pt.request)
	regSpan.RecordError(err)
	regSpan.End()

	if err != nil {
		if err == context.DeadlineExceeded {
			pt.Errorf("scheduler did not response in %s", pt.SchedulerOption.ScheduleTimeout.Duration)
		}
		pt.Errorf("step 1: peer %s register failed: %s", pt.request.PeerId, err)
		if pt.SchedulerOption.DisableAutoBackSource {
			// when peer register failed, some actions need to do with peerPacketStream
			pt.peerPacketStream = &dummyPeerPacketStream{}
			pt.Errorf("register peer task failed: %s, peer id: %s, auto back source disabled", err, pt.request.PeerId)
			pt.span.RecordError(err)
			pt.cancel(commonv1.Code_SchedError, err.Error())
			return err
		}
		needBackSource = true
		// can not detect source or scheduler error, create a new dummy scheduler client
		pt.schedulerClient = &dummySchedulerClient{}
		result = &schedulerv1.RegisterResult{TaskId: pt.taskID}
		pt.Warnf("register peer task failed: %s, peer id: %s, try to back source", err, pt.request.PeerId)
	} else {
		pt.Infof("register task success, SizeScope: %s", commonv1.SizeScope_name[int32(result.SizeScope)])
	}

	var header map[string]string
	if !needBackSource {
		sizeScope = result.SizeScope
		switch result.SizeScope {
		case commonv1.SizeScope_NORMAL:
			pt.span.SetAttributes(config.AttributePeerTaskSizeScope.String("normal"))
		case commonv1.SizeScope_SMALL:
			pt.span.SetAttributes(config.AttributePeerTaskSizeScope.String("small"))
			if piece, ok := result.DirectPiece.(*schedulerv1.RegisterResult_SinglePiece); ok {
				singlePiece = piece.SinglePiece
			}
			if result.ExtendAttribute != nil {
				header = result.ExtendAttribute.Header
			}
		case commonv1.SizeScope_TINY:
			pt.span.SetAttributes(config.AttributePeerTaskSizeScope.String("tiny"))
			if piece, ok := result.DirectPiece.(*schedulerv1.RegisterResult_PieceContent); ok {
				tinyData = &TinyData{
					TaskID:  result.TaskId,
					PeerID:  pt.request.PeerId,
					Content: piece.PieceContent,
				}
			} else {
				err = errors.New("scheduler return tiny piece but can not parse piece content")
				// when peer register failed, some actions need to do with peerPacketStream
				pt.peerPacketStream = &dummyPeerPacketStream{}
				pt.span.RecordError(err)
				pt.Errorf("%s", err)
				pt.cancel(commonv1.Code_SchedError, err.Error())
				return err
			}
			if result.ExtendAttribute != nil {
				header = result.ExtendAttribute.Header
			}
		}
	}

	peerPacketStream, err := pt.schedulerClient.ReportPieceResult(pt.ctx, pt.request)
	pt.Infof("step 2: start report piece result")
	if err != nil {
		// when peer register failed, some actions need to do with peerPacketStream
		pt.peerPacketStream = &dummyPeerPacketStream{}
		pt.span.RecordError(err)
		pt.cancel(commonv1.Code_SchedError, err.Error())
		return err
	}

	pt.peerPacketStream = peerPacketStream
	pt.sizeScope = sizeScope
	pt.singlePiece = singlePiece
	pt.tinyData = tinyData
	pt.needBackSource = atomic.NewBool(needBackSource)

	if len(header) > 0 {
		pt.SetHeader(header)
	}
	return nil
}

func (pt *peerTaskConductor) start() error {
	// when is seed task, setup back source
	if pt.seed {
		pt.peerPacketStream = &dummyPeerPacketStream{}
		pt.schedulerClient = &dummySchedulerClient{}
		pt.sizeScope = commonv1.SizeScope_NORMAL
		pt.needBackSource = atomic.NewBool(true)
	} else {
		// register to scheduler
		if err := pt.register(); err != nil {
			return err
		}
	}
	if pt.trafficShaper != nil {
		pt.trafficShaper.AddTask(pt.taskID, pt)
	}
	go pt.broker.Start()
	go pt.pullPieces()
	return nil
}

func (pt *peerTaskConductor) GetPeerID() string {
	return pt.peerID
}

func (pt *peerTaskConductor) GetTaskID() string {
	return pt.taskID
}

func (pt *peerTaskConductor) GetStorage() storage.TaskStorageDriver {
	return pt.storage
}

func (pt *peerTaskConductor) GetContentLength() int64 {
	return pt.contentLength.Load()
}

func (pt *peerTaskConductor) SetContentLength(i int64) {
	pt.contentLength.Store(i)
}

func (pt *peerTaskConductor) AddTraffic(n uint64) {
	pt.usedTraffic.Add(n)
}

func (pt *peerTaskConductor) GetTraffic() uint64 {
	return pt.usedTraffic.Load()
}

func (pt *peerTaskConductor) GetTotalPieces() int32 {
	return pt.totalPiece.Load()
}

func (pt *peerTaskConductor) SetTotalPieces(i int32) {
	pt.totalPiece.Store(i)
}

func (pt *peerTaskConductor) SetPieceMd5Sign(md5 string) {
	pt.digest.Store(md5)
}

func (pt *peerTaskConductor) GetPieceMd5Sign() string {
	return pt.digest.Load()
}

func (pt *peerTaskConductor) SetHeader(header map[string]string) {
	var hdr = &source.Header{}
	for k, v := range header {
		hdr.Set(k, v)
	}
	pt.header.Store(hdr)
}

func (pt *peerTaskConductor) GetHeader() *source.Header {
	hdr := pt.header.Load()
	if hdr != nil {
		return hdr.(*source.Header)
	}
	return nil
}

func (pt *peerTaskConductor) Context() context.Context {
	return pt.ctx
}

func (pt *peerTaskConductor) Log() *logger.SugaredLoggerOnWith {
	return pt.SugaredLoggerOnWith
}

func (pt *peerTaskConductor) UpdateSourceErrorStatus(st *status.Status) {
	pt.sourceErrorStatus = st
}

func (pt *peerTaskConductor) cancel(code commonv1.Code, reason string) {
	pt.statusOnce.Do(func() {
		pt.failedCode = code
		pt.failedReason = reason
		pt.fail()
	})
}

func (pt *peerTaskConductor) cancelNotRegisterred(code commonv1.Code, reason string) {
	pt.statusOnce.Do(func() {
		pt.failedCode = code
		pt.failedReason = reason

		metrics.PeerTaskFailedCount.WithLabelValues(metrics.FailTypeInit).Add(1)

		pt.peerTaskManager.PeerTaskDone(pt.taskID)
		pt.span.SetAttributes(config.AttributePeerTaskSuccess.Bool(false))
		pt.span.SetAttributes(config.AttributePeerTaskCode.Int(int(pt.failedCode)))
		pt.span.SetAttributes(config.AttributePeerTaskMessage.String(pt.failedReason))

		close(pt.failCh)
		pt.broker.Stop()
		pt.span.End()
		pt.pieceDownloadCancel()
		if pt.pieceTaskSyncManager != nil {
			pt.pieceTaskSyncManager.cancel()
		}
	})
}

// only use when receive back source code from scheduler
func (pt *peerTaskConductor) markBackSource() {
	pt.needBackSource.Store(true)
	// when close peerPacketReady, pullPiecesFromPeers will invoke backSource
	close(pt.peerPacketReady)
	// let legacy mode exit
	pt.peerPacket.Store(&schedulerv1.PeerPacket{
		TaskId:        pt.taskID,
		SrcPid:        pt.peerID,
		ParallelCount: 1,
		MainPeer:      nil,
		CandidatePeers: []*schedulerv1.PeerPacket_DestPeer{
			{
				Ip:      pt.PeerHost.Ip,
				RpcPort: pt.PeerHost.RpcPort,
				PeerId:  pt.peerID,
			},
		},
		Code: commonv1.Code_SchedNeedBackSource,
	})
}

// only use when legacy get piece from peers schedule timeout
func (pt *peerTaskConductor) forceBackSource() {
	pt.needBackSource.Store(true)
	pt.backSource()
}

func (pt *peerTaskConductor) backSource() {
	// cancel all piece download
	pt.pieceDownloadCancel()
	// cancel all sync pieces
	if pt.pieceTaskSyncManager != nil {
		pt.pieceTaskSyncManager.cancel()
	}

	ctx, span := tracer.Start(pt.ctx, config.SpanBackSource)
	pt.SetContentLength(-1)
	err := pt.PieceManager.DownloadSource(ctx, pt, pt.request, pt.rg)
	if err != nil {
		pt.Errorf("download from source error: %s", err)
		span.SetAttributes(config.AttributePeerTaskSuccess.Bool(false))
		span.RecordError(err)
		if isBackSourceError(err) {
			pt.cancel(commonv1.Code_ClientBackSourceError, err.Error())
		} else {
			pt.cancel(commonv1.Code_ClientError, err.Error())
		}
		span.End()
		return
	}
	pt.Done()
	pt.Infof("download from source ok")
	span.SetAttributes(config.AttributePeerTaskSuccess.Bool(true))
	span.End()
	return
}

func (pt *peerTaskConductor) pullPieces() {
	if pt.needBackSource.Load() {
		pt.backSource()
		return
	}
	switch pt.sizeScope {
	case commonv1.SizeScope_TINY:
		pt.storeTinyPeerTask()
	case commonv1.SizeScope_SMALL:
		pt.pullSinglePiece()
	case commonv1.SizeScope_NORMAL:
		pt.pullPiecesWithP2P()
	default:
		pt.cancel(commonv1.Code_ClientError, fmt.Sprintf("unknown size scope: %d", pt.sizeScope))
	}
}

func (pt *peerTaskConductor) pullPiecesWithP2P() {
	var (
		// keep same size with pt.failedPieceCh for avoiding deadlock
		pieceBufferSize = uint32(config.DefaultPieceChanSize)
		pieceRequestCh  = make(chan *DownloadPieceRequest, pieceBufferSize)
	)
	ctx, cancel := context.WithCancel(pt.ctx)

	pt.pieceTaskSyncManager = &pieceTaskSyncManager{
		ctx:               ctx,
		ctxCancel:         cancel,
		peerTaskConductor: pt,
		pieceRequestCh:    pieceRequestCh,
		workers:           map[string]*pieceTaskSynchronizer{},
	}
	go pt.pullPiecesFromPeers(pieceRequestCh)
	pt.receivePeerPacket(pieceRequestCh)
}

func (pt *peerTaskConductor) storeTinyPeerTask() {
	contentLength := int64(len(pt.tinyData.Content))
	pt.SetContentLength(contentLength)
	pt.SetTotalPieces(1)
	ctx := pt.ctx
	var err error
	storageDriver, err := pt.StorageManager.RegisterTask(ctx,
		&storage.RegisterTaskRequest{
			PeerTaskMetadata: storage.PeerTaskMetadata{
				PeerID: pt.tinyData.PeerID,
				TaskID: pt.tinyData.TaskID,
			},
			DesiredLocation: "",
			ContentLength:   contentLength,
			TotalPieces:     1,
			// TODO check digest
		})
	pt.storage = storageDriver
	if err != nil {
		pt.Errorf("register tiny data storage failed: %s", err)
		pt.cancel(commonv1.Code_ClientError, err.Error())
		return
	}
	n, err := pt.GetStorage().WritePiece(ctx,
		&storage.WritePieceRequest{
			PeerTaskMetadata: storage.PeerTaskMetadata{
				PeerID: pt.tinyData.PeerID,
				TaskID: pt.tinyData.TaskID,
			},
			PieceMetadata: storage.PieceMetadata{
				Num:    0,
				Md5:    "",
				Offset: 0,
				Range: util.Range{
					Start:  0,
					Length: contentLength,
				},
				Style: 0,
			},
			UnknownLength: false,
			Reader:        bytes.NewBuffer(pt.tinyData.Content),
			GenMetadata: func(n int64) (int32, int64, bool) {
				return 1, contentLength, true
			},
		})
	if err != nil {
		pt.Errorf("write tiny data storage failed: %s", err)
		pt.cancel(commonv1.Code_ClientError, err.Error())
		return
	}
	if n != contentLength {
		pt.Errorf("write tiny data storage failed, want: %d, wrote: %d", contentLength, n)
		pt.cancel(commonv1.Code_ClientError, err.Error())
		return
	}

	err = pt.UpdateStorage()
	if err != nil {
		pt.Errorf("update tiny data storage failed: %s", err)
		pt.cancel(commonv1.Code_ClientError, err.Error())
		return
	}

	pt.Debugf("store tiny data, len: %d", contentLength)
	pt.PublishPieceInfo(0, uint32(contentLength))
}

func (pt *peerTaskConductor) receivePeerPacket(pieceRequestCh chan *DownloadPieceRequest) {
	var (
		lastNotReadyPiece   int32 = 0
		peerPacket          *schedulerv1.PeerPacket
		err                 error
		firstPacketReceived bool
	)
	// only record first schedule result
	// other schedule result will record as an event in peer task span
	_, firstPeerSpan := tracer.Start(pt.ctx, config.SpanFirstSchedule)
	defer func() {
		if !firstPacketReceived {
			firstPeerSpan.End()
		}
		if pt.needBackSource.Load() {
			return
		}
		select {
		case <-pt.successCh:
		case <-pt.failCh:
		default:
			pt.Errorf("receivePeerPacket exit, but peer task not success or fail")
			pt.Fail()
		}
	}()
loop:
	for {
		select {
		case <-pt.successCh:
			pt.Infof("peer task success, stop wait peer packet from scheduler")
			break loop
		case <-pt.failCh:
			pt.Infof("peer task fail, stop wait peer packet from scheduler")
			break loop
		default:
		}

		peerPacket, err = pt.peerPacketStream.Recv()
		if err == io.EOF {
			pt.Debugf("peerPacketStream closed")
			break loop
		}
		if err != nil {
			pt.confirmReceivePeerPacketError(err)
			if !firstPacketReceived {
				firstPeerSpan.RecordError(err)
			}
			break loop
		}

		pt.Debugf("receive peerPacket %v", peerPacket)
		if peerPacket.Code != commonv1.Code_Success {
			if peerPacket.Code == commonv1.Code_SchedNeedBackSource {
				pt.markBackSource()
				pt.Infof("receive back source code")
				return
			}
			pt.Errorf("receive peer packet with error: %d", peerPacket.Code)
			if pt.isExitPeerPacketCode(peerPacket) {
				pt.Errorf(pt.failedReason)
				pt.cancel(pt.failedCode, pt.failedReason)
				if !firstPacketReceived {
					firstPeerSpan.RecordError(fmt.Errorf(pt.failedReason))
				}
				pt.span.AddEvent("receive exit peer packet",
					trace.WithAttributes(config.AttributePeerPacketCode.Int(int(peerPacket.Code))))
				pt.span.RecordError(fmt.Errorf(pt.failedReason))
				break
			} else {
				pt.span.AddEvent("receive not success peer packet",
					trace.WithAttributes(config.AttributePeerPacketCode.Int(int(peerPacket.Code))))
			}
			continue
		}

		if peerPacket.MainPeer == nil && peerPacket.CandidatePeers == nil {
			pt.Warnf("scheduler client send a peerPacket with empty peers")
			continue
		}
		pt.Infof("receive new peer packet, main peer: %s, parallel count: %d",
			peerPacket.MainPeer.PeerId, peerPacket.ParallelCount)
		pt.span.AddEvent("receive new peer packet",
			trace.WithAttributes(config.AttributeMainPeer.String(peerPacket.MainPeer.PeerId)))

		if !firstPacketReceived {
			pt.initDownloadPieceWorkers(peerPacket.ParallelCount, pieceRequestCh)
			firstPeerSpan.SetAttributes(config.AttributeMainPeer.String(peerPacket.MainPeer.PeerId))
			firstPeerSpan.End()
		}
		// updateSynchronizer will update legacy peers to peerPacket.CandidatePeers only
		lastNotReadyPiece = pt.updateSynchronizer(lastNotReadyPiece, peerPacket)
		if !firstPacketReceived {
			// trigger legacy get piece once to avoid first schedule timeout
			firstPacketReceived = true
		} else if len(peerPacket.CandidatePeers) == 0 {
			pt.Debugf("no legacy peers, skip to send peerPacketReady")
			pt.legacyPeerCount.Store(0)
			continue
		}

		legacyPeerCount := int64(len(peerPacket.CandidatePeers))
		pt.Debugf("connect to %d legacy peers", legacyPeerCount)
		pt.legacyPeerCount.Store(legacyPeerCount)

		// legacy mode: update peer packet, then send peerPacketReady
		pt.peerPacket.Store(peerPacket)
		select {
		case pt.peerPacketReady <- true:
		case <-pt.successCh:
			pt.Infof("peer task success, stop wait peer packet from scheduler")
			break loop
		case <-pt.failCh:
			pt.Errorf("peer task fail, stop wait peer packet from scheduler")
			break loop
		default:
		}
	}
}

// updateSynchronizer will convert peers to synchronizer, if failed, will update failed peers to schedulerv1.PeerPacket
func (pt *peerTaskConductor) updateSynchronizer(lastNum int32, p *schedulerv1.PeerPacket) int32 {
	desiredPiece, ok := pt.getNextNotReadyPieceNum(lastNum)
	if !ok {
		pt.Infof("all pieces is ready, peer task completed, skip to synchronize")
		p.MainPeer = nil
		p.CandidatePeers = nil
		return desiredPiece
	}
	var peers = []*schedulerv1.PeerPacket_DestPeer{p.MainPeer}
	peers = append(peers, p.CandidatePeers...)

	legacyPeers := pt.pieceTaskSyncManager.newMultiPieceTaskSynchronizer(peers, desiredPiece)

	p.MainPeer = nil
	p.CandidatePeers = legacyPeers
	return desiredPiece
}

func (pt *peerTaskConductor) confirmReceivePeerPacketError(err error) {
	select {
	case <-pt.successCh:
		return
	case <-pt.failCh:
		return
	default:
	}
	var (
		failedCode   = commonv1.Code_UnknownError
		failedReason string
	)
	de, ok := err.(*dferrors.DfError)
	if ok && de.Code == commonv1.Code_SchedNeedBackSource {
		pt.markBackSource()
		pt.Infof("receive back source code")
		return
	} else if ok && de.Code != commonv1.Code_SchedNeedBackSource {
		failedCode = de.Code
		failedReason = de.Message
		pt.Errorf("receive peer packet failed: %s", pt.failedReason)
	} else {
		pt.Errorf("receive peer packet failed: %s", err)
	}
	pt.cancel(failedCode, failedReason)
	return
}

func (pt *peerTaskConductor) isExitPeerPacketCode(pp *schedulerv1.PeerPacket) bool {
	switch pp.Code {
	case commonv1.Code_ResourceLacked, commonv1.Code_BadRequest,
		commonv1.Code_PeerTaskNotFound, commonv1.Code_UnknownError, commonv1.Code_RequestTimeOut:
		// 1xxx
		pt.failedCode = pp.Code
		pt.failedReason = fmt.Sprintf("receive exit peer packet with code %d", pp.Code)
		return true
	case commonv1.Code_SchedError, commonv1.Code_SchedTaskStatusError, commonv1.Code_SchedPeerNotFound:
		// 5xxx
		pt.failedCode = pp.Code
		pt.failedReason = fmt.Sprintf("receive exit peer packet with code %d", pp.Code)
		return true
	case commonv1.Code_SchedPeerGone:
		pt.failedReason = reasonPeerGoneFromScheduler
		pt.failedCode = commonv1.Code_SchedPeerGone
		return true
	case commonv1.Code_CDNTaskRegistryFail:
		// 6xxx
		pt.failedCode = pp.Code
		pt.failedReason = fmt.Sprintf("receive exit peer packet with code %d", pp.Code)
		return true
	case commonv1.Code_BackToSourceAborted:
		st := status.Newf(codes.Aborted, "source response is not valid")
		st, err := st.WithDetails(pp.GetSourceError())
		if err != nil {
			pt.Errorf("convert source error details error: %s", err.Error())
			return false
		}

		pt.sourceErrorStatus = st
		return true
	}
	return false
}

func (pt *peerTaskConductor) pullSinglePiece() {
	pt.Infof("single piece, dest peer id: %s, piece num: %d, size: %d",
		pt.singlePiece.DstPid, pt.singlePiece.PieceInfo.PieceNum, pt.singlePiece.PieceInfo.RangeSize)

	ctx, span := tracer.Start(pt.ctx, fmt.Sprintf(config.SpanDownloadPiece, pt.singlePiece.PieceInfo.PieceNum))
	span.SetAttributes(config.AttributePiece.Int(int(pt.singlePiece.PieceInfo.PieceNum)))

	pt.SetContentLength(int64(pt.singlePiece.PieceInfo.RangeSize))
	pt.SetTotalPieces(1)
	pt.SetPieceMd5Sign(digest.SHA256FromStrings(pt.singlePiece.PieceInfo.PieceMd5))

	request := &DownloadPieceRequest{
		storage: pt.GetStorage(),
		piece:   pt.singlePiece.PieceInfo,
		log:     pt.Log(),
		TaskID:  pt.GetTaskID(),
		PeerID:  pt.GetPeerID(),
		DstPid:  pt.singlePiece.DstPid,
		DstAddr: pt.singlePiece.DstAddr,
	}

	if result, err := pt.PieceManager.DownloadPiece(ctx, request); err == nil {
		pt.reportSuccessResult(request, result)
		pt.PublishPieceInfo(request.piece.PieceNum, request.piece.RangeSize)

		span.SetAttributes(config.AttributePieceSuccess.Bool(true))
		span.End()
		pt.Infof("single piece download success")
	} else {
		// fallback to download from other peers
		span.RecordError(err)
		span.SetAttributes(config.AttributePieceSuccess.Bool(false))
		span.End()

		pt.Warnf("single piece download failed, switch to download from other peers")
		pt.ReportPieceResult(request, result, err)

		pt.pullPiecesWithP2P()
	}
}

// Deprecated
func (pt *peerTaskConductor) pullPiecesFromPeers(pieceRequestCh chan *DownloadPieceRequest) {
	if ok, backSource := pt.waitFirstPeerPacket(); !ok {
		if backSource {
			return
		}
		pt.Errorf("wait first peer packet error")
		return
	}
	var (
		num   int32
		ok    bool
		limit uint32
	)

	// ensure first peer packet is not nil
	peerPacket, ok := pt.peerPacket.Load().(*schedulerv1.PeerPacket)
	if !ok {
		pt.Warn("pull pieces canceled")
		return
	}
	if len(peerPacket.CandidatePeers) == 0 {
		num, ok = pt.waitAvailablePeerPacket()
		if !ok {
			return
		}
	}

	limit = config.DefaultPieceChanSize
loop:
	for {
		// 1, check whether catch exit signal or get a failed piece
		// if nothing got, process normal pieces
		select {
		case <-pt.successCh:
			pt.Infof("peer task success, stop get pieces from peer")
			break loop
		case <-pt.failCh:
			pt.Error("peer task fail, stop get pieces from peer")
			break loop
		case failed := <-pt.failedPieceCh:
			pt.Warnf("download piece %d failed, retry", failed)
			num = failed
			limit = 1
		default:
		}

	retry:
		// 2, try to get pieces
		pt.Debugf("try to get pieces, number: %d, limit: %d", num, limit)
		piecePacket, err := pt.pieceTaskPoller.preparePieceTasks(
			&commonv1.PieceTaskRequest{
				TaskId:   pt.taskID,
				SrcPid:   pt.peerID,
				StartNum: uint32(num),
				Limit:    limit,
			})

		if err != nil {
			pt.Warnf("get piece task error: %s, wait available peers from scheduler", err.Error())
			pt.span.RecordError(err)
			if num, ok = pt.waitAvailablePeerPacket(); !ok {
				break loop
			}
			continue loop
		}

		pt.updateMetadata(piecePacket)

		// 3. dispatch piece request to all workers
		pt.dispatchPieceRequest(pieceRequestCh, piecePacket)

		// 4. get next not request piece
		if num, ok = pt.getNextPieceNum(num); ok {
			// get next piece success
			limit = config.DefaultPieceChanSize
			continue
		}

		// 5. wait failed pieces
		pt.Infof("all pieces requests sent, just wait failed pieces")
		// get failed piece
		if num, ok = pt.waitFailedPiece(); !ok {
			// when ok == false, indicates than need break loop
			break loop
		}
		// just need one piece
		limit = 1
		goto retry
	}
}

func (pt *peerTaskConductor) updateMetadata(piecePacket *commonv1.PiecePacket) {
	// update total piece
	var metadataChanged bool
	if piecePacket.TotalPiece > pt.GetTotalPieces() {
		metadataChanged = true
		pt.SetTotalPieces(piecePacket.TotalPiece)
		pt.Debugf("update total piece count: %d", piecePacket.TotalPiece)
	}

	// update digest
	if len(piecePacket.PieceMd5Sign) > 0 && len(pt.GetPieceMd5Sign()) == 0 {
		metadataChanged = true
		pt.SetPieceMd5Sign(piecePacket.PieceMd5Sign)
		pt.Debugf("update digest: %s", piecePacket.PieceMd5Sign)
	}

	// update content length
	if piecePacket.ContentLength > -1 && pt.GetContentLength() == -1 {
		metadataChanged = true
		pt.SetContentLength(piecePacket.ContentLength)
		pt.span.SetAttributes(config.AttributeTaskContentLength.Int64(piecePacket.ContentLength))
		pt.Debugf("update content length: %d", piecePacket.ContentLength)
	}

	if piecePacket.ExtendAttribute != nil && len(piecePacket.ExtendAttribute.Header) > 0 && pt.GetHeader() == nil {
		metadataChanged = true
		pt.SetHeader(piecePacket.ExtendAttribute.Header)
		pt.Debugf("update response header: %#v", piecePacket.ExtendAttribute.Header)
	}

	if metadataChanged {
		err := pt.UpdateStorage()
		if err != nil {
			pt.Errorf("update storage error: %s", err)
		}
	}
}

func (pt *peerTaskConductor) initDownloadPieceWorkers(count int32, pieceRequestCh chan *DownloadPieceRequest) {
	if count < 1 {
		count = 4
	}
	for i := int32(0); i < count; i++ {
		go pt.downloadPieceWorker(i, pieceRequestCh)
	}
}

func (pt *peerTaskConductor) waitFirstPeerPacket() (done bool, backSource bool) {
	// wait first available peer
	select {
	case <-pt.successCh:
		pt.Infof("peer task succeed, no need to wait first peer")
		return true, false
	case <-pt.failCh:
		pt.Warnf("peer task failed, no need to wait first peer")
		return true, false
	case _, ok := <-pt.peerPacketReady:
		if ok {
			// preparePieceTasksByPeer func already send piece result with error
			pt.Infof("new peer client ready, scheduler time cost: %dus, peer count: %d",
				time.Since(pt.startTime).Microseconds(), len(pt.peerPacket.Load().(*schedulerv1.PeerPacket).CandidatePeers))
			return true, false
		}
		// when scheduler says commonv1.Code_SchedNeedBackSource, receivePeerPacket will close pt.peerPacketReady
		pt.Infof("start download from source due to commonv1.Code_SchedNeedBackSource")
		pt.span.AddEvent("back source due to scheduler says need back source")
		pt.backSource()
		return false, true
	case <-time.After(pt.SchedulerOption.ScheduleTimeout.Duration):
		if pt.SchedulerOption.DisableAutoBackSource {
			pt.cancel(commonv1.Code_ClientScheduleTimeout, reasonBackSourceDisabled)
			err := fmt.Errorf("%s, auto back source disabled", pt.failedReason)
			pt.span.RecordError(err)
			pt.Errorf(err.Error())
			return false, false
		}
		pt.Warnf("start download from source due to %s", reasonScheduleTimeout)
		pt.span.AddEvent("back source due to schedule timeout")
		pt.forceBackSource()
		return false, true
	}
}

// Deprecated
func (pt *peerTaskConductor) waitAvailablePeerPacket() (int32, bool) {
	// only <-pt.peerPacketReady continue loop, others break
	select {
	// when peer task without content length or total pieces count, match here
	case <-pt.successCh:
		pt.Infof("peer task success, stop wait available peer packet")
	case <-pt.failCh:
		pt.Infof("peer task fail, stop wait available peer packet")
	case _, ok := <-pt.peerPacketReady:
		if ok {
			// preparePieceTasksByPeer func already send piece result with error
			pt.Infof("new peer client ready, peer count: %d", len(pt.peerPacket.Load().(*schedulerv1.PeerPacket).CandidatePeers))
			// research from piece 0
			return 0, true
		}
		// when scheduler says commonv1.Code_SchedNeedBackSource, receivePeerPacket will close pt.peerPacketReady
		pt.Infof("start download from source due to commonv1.Code_SchedNeedBackSource")
		pt.span.AddEvent("back source due to scheduler says need back source ")
		// TODO optimize back source when already downloaded some pieces
		pt.backSource()
	}
	return -1, false
}

// Deprecated
func (pt *peerTaskConductor) dispatchPieceRequest(pieceRequestCh chan *DownloadPieceRequest, piecePacket *commonv1.PiecePacket) {
	pieceCount := len(piecePacket.PieceInfos)
	pt.Debugf("dispatch piece request, piece count: %d", pieceCount)
	// fix cdn return zero piece info, but with total piece count and content length
	if pieceCount == 0 {
		finished := pt.isCompleted()
		if finished {
			pt.Done()
		}
	}
	for _, piece := range piecePacket.PieceInfos {
		pt.Infof("get piece %d from %s/%s, digest: %s, start: %d, size: %d",
			piece.PieceNum, piecePacket.DstAddr, piecePacket.DstPid, piece.PieceMd5, piece.RangeStart, piece.RangeSize)
		// FIXME when set total piece but no total digest, fetch again
		pt.requestedPiecesLock.Lock()
		if !pt.requestedPieces.IsSet(piece.PieceNum) {
			pt.requestedPieces.Set(piece.PieceNum)
		}
		pt.requestedPiecesLock.Unlock()
		req := &DownloadPieceRequest{
			storage: pt.GetStorage(),
			piece:   piece,
			log:     pt.Log(),
			TaskID:  pt.GetTaskID(),
			PeerID:  pt.GetPeerID(),
			DstPid:  piecePacket.DstPid,
			DstAddr: piecePacket.DstAddr,
		}
		select {
		case pieceRequestCh <- req:
		case <-pt.successCh:
			pt.Infof("peer task success, stop dispatch piece request")
		case <-pt.failCh:
			pt.Warnf("peer task fail, stop dispatch piece request")
		}
	}
}

func (pt *peerTaskConductor) waitFailedPiece() (int32, bool) {
	if pt.isCompleted() {
		return -1, false
	}
wait:
	// use no default branch select to wait failed piece or exit
	select {
	case <-pt.successCh:
		pt.Infof("peer task success, stop to wait failed piece")
		return -1, false
	case <-pt.failCh:
		pt.Debugf("peer task fail, stop to wait failed piece")
		return -1, false
	case failed := <-pt.failedPieceCh:
		pt.Warnf("download piece/%d failed, retry", failed)
		return failed, true
	case _, ok := <-pt.peerPacketReady:
		if ok {
			// preparePieceTasksByPeer func already send piece result with error
			pt.Infof("new peer client ready, but all pieces are already downloading, just wait failed pieces")
			goto wait
		}
		// when scheduler says commonv1.Code_SchedNeedBackSource, receivePeerPacket will close pt.peerPacketReady
		pt.Infof("start download from source due to commonv1.Code_SchedNeedBackSource")
		pt.span.AddEvent("back source due to scheduler says need back source")
		pt.backSource()
		return -1, false
	}
}

func (pt *peerTaskConductor) downloadPieceWorker(id int32, requests chan *DownloadPieceRequest) {
	for {
		select {
		case request := <-requests:
			pt.readyPiecesLock.RLock()
			if pt.readyPieces.IsSet(request.piece.PieceNum) {
				pt.readyPiecesLock.RUnlock()
				pt.Log().Debugf("piece %d is already downloaded, skip", request.piece.PieceNum)
				continue
			}
			pt.readyPiecesLock.RUnlock()
			pt.downloadPiece(id, request)
		case <-pt.pieceDownloadCtx.Done():
			pt.Infof("piece download cancelled, peer download worker #%d exit", id)
			return
		case <-pt.successCh:
			pt.Infof("peer task success, peer download worker #%d exit", id)
			return
		case <-pt.failCh:
			pt.Errorf("peer task fail, peer download worker #%d exit", id)
			return
		}
	}
}

func (pt *peerTaskConductor) downloadPiece(workerID int32, request *DownloadPieceRequest) {
	// only downloading piece in one worker at same time
	pt.runningPiecesLock.Lock()
	if pt.runningPieces.IsSet(request.piece.PieceNum) {
		pt.runningPiecesLock.Unlock()
		pt.Log().Debugf("piece %d is downloading, skip", request.piece.PieceNum)
		// TODO save to queue for failed pieces
		return
	}
	pt.runningPieces.Set(request.piece.PieceNum)
	pt.runningPiecesLock.Unlock()

	defer func() {
		pt.runningPiecesLock.Lock()
		pt.runningPieces.Clean(request.piece.PieceNum)
		pt.runningPiecesLock.Unlock()
	}()

	ctx, span := tracer.Start(pt.pieceDownloadCtx, fmt.Sprintf(config.SpanDownloadPiece, request.piece.PieceNum))
	span.SetAttributes(config.AttributePiece.Int(int(request.piece.PieceNum)))
	span.SetAttributes(config.AttributePieceWorker.Int(int(workerID)))

	// wait limit
	if pt.limiter != nil && !pt.waitLimit(ctx, request) {
		span.SetAttributes(config.AttributePieceSuccess.Bool(false))
		span.End()
		return
	}

	pt.Debugf("peer download worker #%d receive piece task, "+
		"dest peer id: %s, piece num: %d, range start: %d, range size: %d",
		workerID, request.DstPid, request.piece.PieceNum, request.piece.RangeStart, request.piece.RangeSize)
	// download piece
	// result is always not nil, PieceManager will report begin and end time
	result, err := pt.PieceManager.DownloadPiece(ctx, request)
	if err != nil {
		pt.ReportPieceResult(request, result, err)
		span.SetAttributes(config.AttributePieceSuccess.Bool(false))
		span.End()
		if pt.needBackSource.Load() {
			pt.Infof("switch to back source, skip send failed piece")
			return
		}
		attempt, success := pt.pieceTaskSyncManager.acquire(
			&commonv1.PieceTaskRequest{
				Limit:    1,
				TaskId:   pt.taskID,
				SrcPid:   pt.peerID,
				StartNum: uint32(request.piece.PieceNum),
			})
		pt.Infof("send failed piece %d to remote, attempt: %d, success: %d",
			request.piece.PieceNum, attempt, success)

		// when there is no legacy peers, skip send to failedPieceCh for legacy peers in background
		if pt.legacyPeerCount.Load() == 0 {
			pt.Infof("there is no legacy peers, skip send to failedPieceCh for legacy peers")
			return
		}
		// Deprecated
		// send to fail chan and retry
		// try to send directly first, if failed channel is busy, create a new goroutine to do this
		select {
		case pt.failedPieceCh <- request.piece.PieceNum:
			pt.Infof("success to send failed piece %d to failedPieceCh", request.piece.PieceNum)
		default:
			pt.Infof("start to send failed piece %d to failedPieceCh in background", request.piece.PieceNum)
			go func() {
				pt.failedPieceCh <- request.piece.PieceNum
				pt.Infof("success to send failed piece %d to failedPieceCh in background", request.piece.PieceNum)
			}()
		}
		return
	}
	// broadcast success piece
	pt.reportSuccessResult(request, result)
	pt.PublishPieceInfo(request.piece.PieceNum, request.piece.RangeSize)

	span.SetAttributes(config.AttributePieceSuccess.Bool(true))
	span.End()
}

func (pt *peerTaskConductor) waitLimit(ctx context.Context, request *DownloadPieceRequest) bool {
	_, waitSpan := tracer.Start(ctx, config.SpanWaitPieceLimit)
	if pt.trafficShaper != nil {
		pt.trafficShaper.Record(request.TaskID, int(request.piece.RangeSize))
	}
	err := pt.limiter.WaitN(pt.ctx, int(request.piece.RangeSize))
	if err == nil {
		waitSpan.End()
		return true
	}

	pt.Errorf("request limiter error: %s", err)
	waitSpan.RecordError(err)
	waitSpan.End()

	// send error piece result
	sendError := pt.sendPieceResult(&schedulerv1.PieceResult{
		TaskId:        pt.GetTaskID(),
		SrcPid:        pt.GetPeerID(),
		DstPid:        request.DstPid,
		PieceInfo:     request.piece,
		Success:       false,
		Code:          commonv1.Code_ClientRequestLimitFail,
		HostLoad:      nil,
		FinishedCount: 0, // update by peer task
	})
	if sendError != nil {
		pt.Errorf("report piece result failed %s", err)
	}

	pt.cancel(commonv1.Code_ClientRequestLimitFail, err.Error())
	return false
}

func (pt *peerTaskConductor) isCompleted() bool {
	if pt.completedLength.Load() == pt.GetContentLength() {
		pt.Infof("completed content length: %d", pt.completedLength.Load())
		return true
	}

	return false
}

// for legacy peers only
func (pt *peerTaskConductor) getNextPieceNum(cur int32) (int32, bool) {
	if pt.isCompleted() {
		return -1, false
	}
	i := cur
	// try to find next not requested piece
	pt.requestedPiecesLock.RLock()
	defer pt.requestedPiecesLock.RUnlock()

	for ; pt.requestedPieces.IsSet(i); i++ {
	}
	totalPiece := pt.GetTotalPieces()
	if totalPiece > 0 && i >= totalPiece {
		// double check, re-search not success or not requested pieces
		for i = int32(0); pt.requestedPieces.IsSet(i); i++ {
		}
		if totalPiece > 0 && i >= totalPiece {
			return -1, false
		}
	}
	return i, true
}

func (pt *peerTaskConductor) getNextNotReadyPieceNum(cur int32) (int32, bool) {
	if pt.isCompleted() {
		return 0, false
	}
	i := cur
	// try to find next not ready piece
	pt.readyPiecesLock.RLock()
	defer pt.readyPiecesLock.RUnlock()

	for ; pt.readyPieces.IsSet(i); i++ {
	}
	totalPiece := pt.GetTotalPieces()
	if totalPiece > 0 && i >= totalPiece {
		// double check, re-search
		for i = int32(0); pt.readyPieces.IsSet(i); i++ {
		}
		if totalPiece > 0 && i >= totalPiece {
			return 0, false
		}
	}
	return i, true
}

func (pt *peerTaskConductor) recoverFromPanic() {
	if r := recover(); r != nil {
		pt.Errorf("recovered from panic %q. Call stack:\n%v", r, string(debug.Stack()))
	}
}

func (pt *peerTaskConductor) ReportPieceResult(request *DownloadPieceRequest, result *DownloadPieceResult, err error) {
	if err == nil {
		pt.reportSuccessResult(request, result)
		return
	}
	code := commonv1.Code_ClientPieceDownloadFail
	if isConnectionError(err) {
		code = commonv1.Code_ClientConnectionError
	} else if isPieceNotFound(err) {
		code = commonv1.Code_ClientPieceNotFound
	} else if isBackSourceError(err) {
		code = commonv1.Code_ClientBackSourceError
	}
	pt.reportFailResult(request, result, code)
}

func (pt *peerTaskConductor) reportSuccessResult(request *DownloadPieceRequest, result *DownloadPieceResult) {
	metrics.PieceTaskCount.Add(1)
	_, span := tracer.Start(pt.ctx, config.SpanReportPieceResult)
	span.SetAttributes(config.AttributeWritePieceSuccess.Bool(true))

	err := pt.sendPieceResult(
		&schedulerv1.PieceResult{
			TaskId:        pt.GetTaskID(),
			SrcPid:        pt.GetPeerID(),
			DstPid:        request.DstPid,
			PieceInfo:     request.piece,
			BeginTime:     uint64(result.BeginTime),
			EndTime:       uint64(result.FinishTime),
			Success:       true,
			Code:          commonv1.Code_Success,
			HostLoad:      nil, // TODO(jim): update PeerHost load
			FinishedCount: pt.readyPieces.Settled(),
			// TODO range_start, range_size, piece_md5, piece_offset, piece_style
		})
	if err != nil {
		pt.Errorf("report piece task error: %v", err)
		span.RecordError(err)
	}

	span.End()
}

func (pt *peerTaskConductor) reportFailResult(request *DownloadPieceRequest, result *DownloadPieceResult, code commonv1.Code) {
	metrics.PieceTaskFailedCount.Add(1)
	_, span := tracer.Start(pt.ctx, config.SpanReportPieceResult)
	span.SetAttributes(config.AttributeWritePieceSuccess.Bool(false))

	err := pt.sendPieceResult(&schedulerv1.PieceResult{
		TaskId:        pt.GetTaskID(),
		SrcPid:        pt.GetPeerID(),
		DstPid:        request.DstPid,
		PieceInfo:     request.piece,
		BeginTime:     uint64(result.BeginTime),
		EndTime:       uint64(result.FinishTime),
		Success:       false,
		Code:          code,
		HostLoad:      nil,
		FinishedCount: pt.readyPieces.Settled(),
	})
	if err != nil {
		pt.Errorf("report piece task error: %v", err)
	}
	span.End()
}

func (pt *peerTaskConductor) initStorage(desiredLocation string) (err error) {
	// prepare storage
	if pt.parent == nil {
		pt.storage, err = pt.StorageManager.RegisterTask(pt.ctx,
			&storage.RegisterTaskRequest{
				PeerTaskMetadata: storage.PeerTaskMetadata{
					PeerID: pt.GetPeerID(),
					TaskID: pt.GetTaskID(),
				},
				DesiredLocation: desiredLocation,
				ContentLength:   pt.GetContentLength(),
				TotalPieces:     pt.GetTotalPieces(),
				PieceMd5Sign:    pt.GetPieceMd5Sign(),
			})
	} else {
		pt.storage, err = pt.StorageManager.RegisterSubTask(pt.ctx,
			&storage.RegisterSubTaskRequest{
				Parent: storage.PeerTaskMetadata{
					PeerID: pt.parent.GetPeerID(),
					TaskID: pt.parent.GetTaskID(),
				},
				SubTask: storage.PeerTaskMetadata{
					PeerID: pt.GetPeerID(),
					TaskID: pt.GetTaskID(),
				},
				Range: pt.rg,
			})
	}
	if err != nil {
		pt.Log().Errorf("register task to storage manager failed: %s", err)
	}
	return err
}

func (pt *peerTaskConductor) UpdateStorage() error {
	// update storage
	err := pt.GetStorage().UpdateTask(pt.ctx,
		&storage.UpdateTaskRequest{
			PeerTaskMetadata: storage.PeerTaskMetadata{
				PeerID: pt.GetPeerID(),
				TaskID: pt.GetTaskID(),
			},
			ContentLength: pt.GetContentLength(),
			TotalPieces:   pt.GetTotalPieces(),
			PieceMd5Sign:  pt.GetPieceMd5Sign(),
			Header:        pt.GetHeader(),
		})
	if err != nil {
		pt.Log().Errorf("update task to storage manager failed: %s", err)
		return err
	}

	return nil
}

func (pt *peerTaskConductor) Done() {
	pt.statusOnce.Do(pt.done)
}

func (pt *peerTaskConductor) done() {
	defer func() {
		pt.broker.Stop()
		pt.span.End()
		pt.pieceDownloadCancel()
		if pt.pieceTaskSyncManager != nil {
			pt.pieceTaskSyncManager.cancel()
		}
	}()
	var (
		cost    = time.Since(pt.startTime).Milliseconds()
		success = true
		code    = commonv1.Code_Success
	)
	pt.Log().Infof("peer task done, cost: %dms", cost)
	// TODO merge error handle
	// update storage metadata
	if err := pt.UpdateStorage(); err == nil {
		// validate digest
		if err = pt.Validate(); err == nil {
			close(pt.successCh)
			pt.span.SetAttributes(config.AttributePeerTaskSuccess.Bool(true))
		} else {
			close(pt.failCh)
			success = false
			code = commonv1.Code_ClientError
			pt.failedCode = commonv1.Code_ClientError
			pt.failedReason = err.Error()

			pt.span.SetAttributes(config.AttributePeerTaskSuccess.Bool(false))
			pt.span.SetAttributes(config.AttributePeerTaskCode.Int(int(pt.failedCode)))
			pt.span.SetAttributes(config.AttributePeerTaskMessage.String(pt.failedReason))
			pt.Errorf("validate digest failed: %s", err)
			metrics.PeerTaskFailedCount.WithLabelValues(metrics.FailTypeP2P).Add(1)
		}
	} else {
		close(pt.failCh)
		success = false
		code = commonv1.Code_ClientError
		pt.failedCode = commonv1.Code_ClientError
		pt.failedReason = err.Error()

		pt.span.SetAttributes(config.AttributePeerTaskSuccess.Bool(false))
		pt.span.SetAttributes(config.AttributePeerTaskCode.Int(int(pt.failedCode)))
		pt.span.SetAttributes(config.AttributePeerTaskMessage.String(pt.failedReason))
		pt.Errorf("update storage error: %v", err)
		metrics.PeerTaskFailedCount.WithLabelValues(metrics.FailTypeP2P).Add(1)
	}

	pt.peerTaskManager.PeerTaskDone(pt.taskID)
	peerResultCtx, peerResultSpan := tracer.Start(pt.ctx, config.SpanReportPeerResult)
	defer peerResultSpan.End()

	// Send EOF piece result to scheduler.
	err := pt.sendPieceResult(
		&schedulerv1.PieceResult{
			TaskId:        pt.taskID,
			SrcPid:        pt.peerID,
			FinishedCount: pt.readyPieces.Settled(),
			PieceInfo: &commonv1.PieceInfo{
				PieceNum: common.EndOfPiece,
			},
		})
	pt.Debugf("peer task finished, end piece result sent result: %v", err)

	err = pt.peerPacketStream.CloseSend()
	pt.Debugf("close stream result: %v", err)

	err = pt.schedulerClient.ReportPeerResult(
		peerResultCtx,
		&schedulerv1.PeerResult{
			TaskId:          pt.GetTaskID(),
			PeerId:          pt.GetPeerID(),
			SrcIp:           pt.PeerHost.Ip,
			SecurityDomain:  pt.PeerHost.SecurityDomain,
			Idc:             pt.PeerHost.Idc,
			Url:             pt.request.Url,
			ContentLength:   pt.GetContentLength(),
			Traffic:         pt.GetTraffic(),
			TotalPieceCount: pt.GetTotalPieces(),
			Cost:            uint32(cost),
			Success:         success,
			Code:            code,
		})
	if err != nil {
		peerResultSpan.RecordError(err)
		pt.Errorf("step 3: report successful peer result, error: %v", err)
	} else {
		pt.Infof("step 3: report successful peer result ok")
	}
}

func (pt *peerTaskConductor) Fail() {
	pt.statusOnce.Do(pt.fail)
}

func (pt *peerTaskConductor) fail() {
	if pt.failedCode == commonv1.Code_ClientBackSourceError {
		metrics.PeerTaskFailedCount.WithLabelValues(metrics.FailTypeBackSource).Add(1)
	} else {
		metrics.PeerTaskFailedCount.WithLabelValues(metrics.FailTypeP2P).Add(1)
	}
	defer func() {
		close(pt.failCh)
		pt.broker.Stop()
		pt.span.End()
		pt.pieceDownloadCancel()
		if pt.pieceTaskSyncManager != nil {
			pt.pieceTaskSyncManager.cancel()
		}
	}()
	pt.peerTaskManager.PeerTaskDone(pt.taskID)
	var end = time.Now()
	pt.Log().Errorf("peer task failed, code: %d, reason: %s", pt.failedCode, pt.failedReason)

	// Send EOF piece result to scheduler.
	err := pt.sendPieceResult(&schedulerv1.PieceResult{
		TaskId:        pt.taskID,
		SrcPid:        pt.peerID,
		FinishedCount: pt.readyPieces.Settled(),
		PieceInfo: &commonv1.PieceInfo{
			PieceNum: common.EndOfPiece,
		},
	})
	pt.Debugf("end piece result sent: %v, peer task finished", err)

	err = pt.peerPacketStream.CloseSend()
	pt.Debugf("close stream result: %v", err)

	ctx := trace.ContextWithSpan(context.Background(), trace.SpanFromContext(pt.ctx))
	peerResultCtx, peerResultSpan := tracer.Start(ctx, config.SpanReportPeerResult)
	defer peerResultSpan.End()

	var sourceError *errordetailsv1.SourceError
	if pt.sourceErrorStatus != nil {
		for _, detail := range pt.sourceErrorStatus.Details() {
			switch d := detail.(type) {
			case *errordetailsv1.SourceError:
				sourceError = d
			}
		}
	}
	peerResult := &schedulerv1.PeerResult{
		TaskId:          pt.GetTaskID(),
		PeerId:          pt.GetPeerID(),
		SrcIp:           pt.PeerHost.Ip,
		SecurityDomain:  pt.PeerHost.SecurityDomain,
		Idc:             pt.PeerHost.Idc,
		Url:             pt.request.Url,
		ContentLength:   pt.GetContentLength(),
		Traffic:         pt.GetTraffic(),
		TotalPieceCount: pt.GetTotalPieces(),
		Cost:            uint32(end.Sub(pt.startTime).Milliseconds()),
		Success:         false,
		Code:            pt.failedCode,
	}
	if sourceError != nil {
		peerResult.Errordetails = &schedulerv1.PeerResult_SourceError{
			SourceError: sourceError,
		}
	}
	err = pt.schedulerClient.ReportPeerResult(peerResultCtx, peerResult)
	if err != nil {
		peerResultSpan.RecordError(err)
		pt.Log().Errorf("step 3: report fail peer result, error: %v", err)
	} else {
		pt.Log().Infof("step 3: report fail peer result ok")
	}

	pt.span.SetAttributes(config.AttributePeerTaskSuccess.Bool(false))
	pt.span.SetAttributes(config.AttributePeerTaskCode.Int(int(pt.failedCode)))
	pt.span.SetAttributes(config.AttributePeerTaskMessage.String(pt.failedReason))
}

// Validate stores metadata and validates digest
func (pt *peerTaskConductor) Validate() error {
	err := pt.GetStorage().Store(pt.ctx,
		&storage.StoreRequest{
			CommonTaskRequest: storage.CommonTaskRequest{
				PeerID: pt.peerID,
				TaskID: pt.taskID,
			},
			MetadataOnly: true,
			TotalPieces:  pt.GetTotalPieces(),
		})
	if err != nil {
		pt.Errorf("store metadata error: %s", err)
		return err
	}

	if !pt.CalculateDigest {
		return nil
	}
	err = pt.GetStorage().ValidateDigest(
		&storage.PeerTaskMetadata{
			PeerID: pt.GetPeerID(),
			TaskID: pt.GetTaskID(),
		})
	if err != nil {
		pt.Errorf("validate digest error: %s", err)
		return err
	}
	pt.Debugf("validate digest ok")

	return err
}

func (pt *peerTaskConductor) PublishPieceInfo(pieceNum int32, size uint32) {
	// mark piece ready
	pt.readyPiecesLock.Lock()
	if pt.readyPieces.IsSet(pieceNum) {
		pt.readyPiecesLock.Unlock()
		pt.Warnf("piece %d is already reported, skipped", pieceNum)
		return
	}
	// mark piece processed
	pt.readyPieces.Set(pieceNum)
	pt.completedLength.Add(int64(size))
	pt.readyPiecesLock.Unlock()

	finished := pt.isCompleted()
	if finished {
		pt.Done()
	}
	pt.broker.Publish(
		&PieceInfo{
			Num:      pieceNum,
			Finished: finished,
		})
}

func (pt *peerTaskConductor) sendPieceResult(pr *schedulerv1.PieceResult) error {
	pt.sendPieceResultLock.Lock()
	err := pt.peerPacketStream.Send(pr)
	pt.sendPieceResultLock.Unlock()
	return err
}

func (pt *peerTaskConductor) getFailedError() error {
	if pt.sourceErrorStatus != nil {
		return pt.sourceErrorStatus.Err()
	}
	return fmt.Errorf("peer task failed: %d/%s", pt.failedCode, pt.failedReason)
}<|MERGE_RESOLUTION|>--- conflicted
+++ resolved
@@ -245,11 +245,7 @@
 		contentLength:       atomic.NewInt64(-1),
 		totalPiece:          atomic.NewInt32(-1),
 		digest:              atomic.NewString(""),
-<<<<<<< HEAD
-=======
-		schedulerOption:     ptm.schedulerOption,
 		trafficShaper:       trafficShaper,
->>>>>>> a16c3db3
 		limiter:             rate.NewLimiter(limit, int(limit)),
 		completedLength:     atomic.NewInt64(0),
 		usedTraffic:         atomic.NewUint64(0),
