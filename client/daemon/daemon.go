--- conflicted
+++ resolved
@@ -243,7 +243,6 @@
 	if err != nil {
 		return nil, err
 	}
-<<<<<<< HEAD
 
 	peerTaskManagerOption := &peer.TaskManagerOption{
 		TaskOption: peer.TaskOption{
@@ -258,16 +257,13 @@
 		},
 		SchedulerClient:   sched,
 		PerPeerRateLimit:  opt.Download.PerPeerRateLimit.Limit,
+		TotalRateLimit:    opt.Download.TotalRateLimit.Limit,
+		TrafficShaperType: opt.Download.TrafficShaperType,
 		Multiplex:         opt.Storage.Multiplex,
 		Prefetch:          opt.Download.Prefetch,
 		GetPiecesMaxRetry: opt.Download.GetPiecesMaxRetry,
 	}
 	peerTaskManager, err := peer.NewPeerTaskManager(peerTaskManagerOption)
-=======
-	peerTaskManager, err := peer.NewPeerTaskManager(host, pieceManager, storageManager, sched, opt.Scheduler,
-		opt.Download.TrafficShaperType, opt.Download.TotalRateLimit.Limit, opt.Download.PerPeerRateLimit.Limit, opt.Storage.Multiplex,
-		opt.Download.Prefetch, opt.Download.CalculateDigest, opt.Download.GetPiecesMaxRetry, opt.Download.WatchdogTimeout)
->>>>>>> a16c3db3
 	if err != nil {
 		return nil, err
 	}
