--- conflicted
+++ resolved
@@ -173,13 +173,8 @@
 	if err != nil {
 		return nil, err
 	}
-<<<<<<< HEAD
 	peerTaskManager, err := peer.NewPeerTaskManager(host, pieceManager, storageManager, sched, peerTaskClient, opt.Scheduler,
-		opt.Download.PerPeerRateLimit.Limit, opt.Storage.Multiplex, opt.Download.CalculateDigest, opt.Download.GetPiecesMaxRetry)
-=======
-	peerTaskManager, err := peer.NewPeerTaskManager(host, pieceManager, storageManager, sched, opt.Scheduler,
 		opt.Download.PerPeerRateLimit.Limit, opt.Storage.Multiplex, opt.Download.Prefetch, opt.Download.CalculateDigest, opt.Download.GetPiecesMaxRetry)
->>>>>>> caa59e48
 	if err != nil {
 		return nil, err
 	}
