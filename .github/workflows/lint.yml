name: Lint

on:
  push:
    branches: [ main, release-* ]
  pull_request:
    branches: [ main, release-* ]

env:
  GO_VERSION: 1.17

jobs:
  lint:
    name: Lint
    runs-on: ubuntu-latest
    timeout-minutes: 10
    steps:
      - name: Checkout code
        uses: actions/checkout@v2

      - name: Golangci lint
        uses: golangci/golangci-lint-action@v2
        with:
<<<<<<< HEAD
          version: latest
=======
          version: v1.45.2
>>>>>>> a8088ad9

      - name: Markdown lint
        uses: docker://avtodev/markdown-lint:v1
        with:
          config: '.markdownlint.yml'
          args: '**/*.md'
          ignore: 'deploy/helm-charts manager/console CHANGELOG.md docs/en/api-reference docs/zh-CN/api-reference docs/en/cli-reference/dfget.1.md'<|MERGE_RESOLUTION|>--- conflicted
+++ resolved
@@ -21,11 +21,7 @@
       - name: Golangci lint
         uses: golangci/golangci-lint-action@v2
         with:
-<<<<<<< HEAD
-          version: latest
-=======
           version: v1.45.2
->>>>>>> a8088ad9
 
       - name: Markdown lint
         uses: docker://avtodev/markdown-lint:v1
